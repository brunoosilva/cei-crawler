/**
 * @namespace typedefs
 */

/**
 * @typedef CeiCrawlerOptions
 * @property {boolean} trace - Indicates if it should print trace messages. Helpful for debugging.
 * @property {boolean} capDates - Prevent crawling with an invalid date in CEI
 * @property {Number} navigationTimeout - Fetch timeout
 * @property {Number} loginTimeout - Login timeout
 * @memberof typdefs
 */

/**
 * @typedef StockOperation
 * @property {Date} date - Date of the operation
 * @property {String} operation - The operation C (buy) or V (sell)
 * @property {String} market - The market the operation happened
 * @property {String} expiration - The expiration of the operation
 * @property {String} code - The code of the stock
 * @property {String} name - Full name of the stock
 * @property {Number} quantity - Quantity of stock bought
 * @property {Number} price - Price payed for each stock
 * @property {Number} totalValue - The total value payed
 * @property {Number} quotationFactor - The quotation factor for the stock
 * @memberof typdefs
 */

/**
<<<<<<< HEAD
 * @typedef SummaryStockOperation
 * @property {String} code - The code of the summary stock
 * @property {String} period - The period of the summary stock
 * @property {Number} buyAmount - Purchase amount of the summary stock
 * @property {Number} saleAmount - Sale amount of the summary stock
 * @property {Number} averageBuyPrice - Average buy price of the summary stock
 * @property {Number} averageSalePrice - Average sale price of the summary stock
 * @property {Number} quantityNet - Quantity net of the summary stock
 * @property {String} position - The position of the summary stock
 * @memberof typdefs
 */

 /**
  * @typedef StockHistory
  * @property {String} institution - Name of the institution
  * @property {String} account - The institution's account number
  * @property {StockOperation[]} stockHistory - List of operations for this institution and account
  * @memberof typdefs
  */
=======
* @typedef StockHistory
* @property {String} institution - Name of the institution
* @property {String} account - The institution's account number
* @property {StockOperation[]} stockHistory - List of operations for this institution and account
* @property {SummaryStockOperation[]} summaryStockHistory - List of operations for this institution and account
* @memberof typdefs
*/
>>>>>>> 6455b373

/**
 * @typedef SummaryStockOperation
 * @property {String} code - The code of the summary stock
 * @property {String} period - The period of the summary stock
 * @property {Number} buyAmount - Purchase amount of the summary stock
 * @property {Number} saleAmount - Sale amount of the summary stock
 * @property {Number} averageBuyPrice - Average buy price of the summary stock
 * @property {Number} averageSalePrice - Average sale price of the summary stock
 * @property {Number} quantityNet - Quantity net of the summary stock
 * @property {String} position - The position of the summary stock
 * @memberof typdefs
 */

<<<<<<< HEAD
 /**
  * @typedef SummaryStockHistory
  * @property {String} institution - Name of the institution
  * @property {String} account - The institution's account number
  * @property {SummaryStockOperation[]} summaryStockHistory - List of operations for this institution and account
  * @memberof typdefs
  */

   /**
    * @typedef InstitutionOption
    * @property {String} label - Label for the institution option
    * @property {String} value - Option value for institution
    * @property {String[]} accounts - Accounts available for the given institution
    */
=======
/**
 * @typedef StockHistoryOptions
 * @property {String} minDate - Minimum date which data is available
 * @property {String} maxDate - Maximum date which data is available
 * @property {InstitutionOption[]} institutions - Array of available institutions with its accounts
 */

/**
* @typedef InstitutionOption
* @property {String} label - Label for the institution option
* @property {String} value - Option value for institution
* @property {String[]} accounts - Accounts available for the given institution
*/
>>>>>>> 6455b373

/**
 * @typedef DividendData
 * @property {String} institution - Name of the institution
 * @property {String} account - The institution's account number
 * @property {DividendEvent[]} futureEvents - List of future dividend events
 * @property {DividendEvent[]} pastEvents - List of past dividend events
 * @memberof typdefs
 */

/**
 * @typedef DividendEvent
 * @property {String} stockType - Type of Stock (ON, PN, CI)
 * @property {String} code - The code of the stock
 * @property {Date} date - Dividend payment date (can be a future date for scheduled payment)
 * @property {String} type - Dividend type (Rendimento, JPC, Dividendo)
 * @property {Number} quantity - Quantity of stock dividend is based
 * @property {Number} factor - Multiply factor for each stock unit
 * @property {Number} grossValue - Dividend value before taxes
 * @property {Number} netValue - Dividend value after taxes 
 * @memberof typdefs
 */

/**
* @typedef DividendsOptions
* @property {String} minDate - Minimum date which data is available
* @property {String} maxDate - Maximum date which data is available
* @property {InstitutionOption[]} institutions - Array of available institutions with its accounts
*/

/**
* @typedef AccountWallet
* @property {String} institution - Name of the institution
* @property {String} account - The institution's account number
* @property {StockWalletItem[]} stockWallet - List of stocks in the wallet in the given account and institution
* @property {NationalTreasuryItem[]} nationalTreasuryWallet - List of stocks in the wallet in the given account and institution
* @memberof typdefs
*/

/**
* @typedef StockWalletItem
* @property {String} company - The name of the company for the given stock
* @property {String} stockType - The type of the stock
* @property {String} code - The code of the stock
* @property {String} isin - The ISIN code of the stock
* @property {Number} price - The last price reported for the stock in the last day
* @property {String} quantity - The quantitu in the wallet for the stock
* @property {Number} quotationFactor - The quotation factor for the stock
* @property {Number} totalValue - The total value of that stock in your wallet, given the last price
* @memberof typdefs
*/

/**
* @typedef NationalTreasuryItem
* @property {String} code - The code of the national treasury
* @property {String} expirationDate - The expiration date of that item
* @property {String} investedValue - The value invested
* @property {String} grossValue - The gross value now
* @property {Number} netValue - The net value now
* @property {Number} quantity - The quantity of that treasury
* @property {Number} blocked - The quantity blocked of that treasury
* @memberof typdefs
*/

/**
 * @typedef WalletOptions
 * @property {String} minDate - Minimum date which data is available
 * @property {String} maxDate - Maximum date which data is available
 * @property {InstitutionOption[]} institutions - Array of available institutions with its accounts
 */

exports.unused = {};<|MERGE_RESOLUTION|>--- conflicted
+++ resolved
@@ -27,27 +27,6 @@
  */
 
 /**
-<<<<<<< HEAD
- * @typedef SummaryStockOperation
- * @property {String} code - The code of the summary stock
- * @property {String} period - The period of the summary stock
- * @property {Number} buyAmount - Purchase amount of the summary stock
- * @property {Number} saleAmount - Sale amount of the summary stock
- * @property {Number} averageBuyPrice - Average buy price of the summary stock
- * @property {Number} averageSalePrice - Average sale price of the summary stock
- * @property {Number} quantityNet - Quantity net of the summary stock
- * @property {String} position - The position of the summary stock
- * @memberof typdefs
- */
-
- /**
-  * @typedef StockHistory
-  * @property {String} institution - Name of the institution
-  * @property {String} account - The institution's account number
-  * @property {StockOperation[]} stockHistory - List of operations for this institution and account
-  * @memberof typdefs
-  */
-=======
 * @typedef StockHistory
 * @property {String} institution - Name of the institution
 * @property {String} account - The institution's account number
@@ -55,7 +34,6 @@
 * @property {SummaryStockOperation[]} summaryStockHistory - List of operations for this institution and account
 * @memberof typdefs
 */
->>>>>>> 6455b373
 
 /**
  * @typedef SummaryStockOperation
@@ -70,22 +48,6 @@
  * @memberof typdefs
  */
 
-<<<<<<< HEAD
- /**
-  * @typedef SummaryStockHistory
-  * @property {String} institution - Name of the institution
-  * @property {String} account - The institution's account number
-  * @property {SummaryStockOperation[]} summaryStockHistory - List of operations for this institution and account
-  * @memberof typdefs
-  */
-
-   /**
-    * @typedef InstitutionOption
-    * @property {String} label - Label for the institution option
-    * @property {String} value - Option value for institution
-    * @property {String[]} accounts - Accounts available for the given institution
-    */
-=======
 /**
  * @typedef StockHistoryOptions
  * @property {String} minDate - Minimum date which data is available
@@ -99,7 +61,6 @@
 * @property {String} value - Option value for institution
 * @property {String[]} accounts - Accounts available for the given institution
 */
->>>>>>> 6455b373
 
 /**
  * @typedef DividendData
