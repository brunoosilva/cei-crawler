--- conflicted
+++ resolved
@@ -43,11 +43,7 @@
 
     let hasAnyStock = false;
     for (const r of result) {
-<<<<<<< HEAD
-        if (r.summaryStockHistory.length > 0) {
-=======
         if (r.stockHistory.length > 0) {
->>>>>>> 6455b373
             hasAnyStock = true;
             break;
         }
@@ -79,11 +75,7 @@
 
     let hasAnyStock = false;
     for (const r of result) {
-<<<<<<< HEAD
-        if (r.summaryStockHistory.length > 0) {
-=======
         if (r.stockHistory.length > 0) {
->>>>>>> 6455b373
             hasAnyStock = true;
             break;
         }
