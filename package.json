{
  "name": "cei-crawler",
  "version": "0.1.6",
  "description": "Crawler para pegar dados do Canal Eletronico do Investidor",
  "main": "src/app.js",
  "repository": {
    "type": "git",
    "url": "https://github.com/Menighin/cei-crawler.git"
  },
  "homepage": "https://github.com/Menighin/cei-crawler#readme",
  "scripts": {
    "dev": "node src/app.js",
    "test": "nyc ava",
    "ava": "ava",
    "coverage": "nyc report --reporter=text-lcov | coveralls"
  },
  "keywords": [
    "cei",
    "crawler",
    "acoes",
    "investir"
  ],
  "author": "Joao Menighin <joao.menighin@gmail.com>",
  "license": "MIT",
  "dependencies": {
    "puppeteer": "^2.0.0"
  },
  "devDependencies": {
    "@babel/core": "^7.9.0",
    "@babel/plugin-proposal-class-properties": "^7.8.3",
    "@babel/preset-env": "^7.9.5",
    "ava": "^2.4.0",
    "babel-loader": "^8.1.0",
    "coveralls": "^3.0.9",
    "nyc": "^15.0.0",
<<<<<<< HEAD
    "webpack": "^4.43.0",
    "webpack-cli": "^3.3.11",
    "webpack-node-externals": "^1.7.2"
  },
  "babel": {
    "presets": [
      "@babel/preset-env"
    ],
    "plugins": [
      "@babel/plugin-proposal-class-properties"
    ]
=======
    "dotenv": "^8.2.0"
>>>>>>> b0b20a30
  }
}<|MERGE_RESOLUTION|>--- conflicted
+++ resolved
@@ -33,10 +33,10 @@
     "babel-loader": "^8.1.0",
     "coveralls": "^3.0.9",
     "nyc": "^15.0.0",
-<<<<<<< HEAD
     "webpack": "^4.43.0",
     "webpack-cli": "^3.3.11",
-    "webpack-node-externals": "^1.7.2"
+    "webpack-node-externals": "^1.7.2",
+    "dotenv": "^8.2.0"
   },
   "babel": {
     "presets": [
@@ -45,8 +45,5 @@
     "plugins": [
       "@babel/plugin-proposal-class-properties"
     ]
-=======
-    "dotenv": "^8.2.0"
->>>>>>> b0b20a30
   }
 }